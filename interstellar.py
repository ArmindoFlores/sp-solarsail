--- conflicted
+++ resolved
@@ -465,15 +465,8 @@
                         intersection_points,
                     )
                     
-<<<<<<< HEAD
-                    for sub_conic in conic:
-                        if current_simulator._a[frame] > 0:
-                            sub_conic.set_linestyle("--")
-                        else:
-=======
                     if current_simulator._e[frame] > 1:
                         for sub_conic in conic:
->>>>>>> e3f59ea7
                             sub_conic.set_linestyle("-.")
 
             if hasattr(args, "snapshots") and frame in args.snapshots:
